--- conflicted
+++ resolved
@@ -56,16 +56,12 @@
         "husky": "^8.0.1",
         "jest": "^28.1.0",
         "jest-junit": "^13.2.0",
-<<<<<<< HEAD
-        "lint-staged": "^12.4.1"
+        "lint-staged": "^12.4.3"
     },
     "lint-staged": {
         "*.{ts,tsx}": [
             "npm run test:lint:fix",
             "depcruise --validate -- "
         ]
-=======
-        "lint-staged": "^12.4.3"
->>>>>>> 208f9346
     }
 }